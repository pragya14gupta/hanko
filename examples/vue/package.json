{
  "name": "example-vue",
  "scripts": {
    "start": "vite --port 8888 --host",
    "build": "vite build"
  },
  "dependencies": {
    "@teamhanko/hanko-elements": "^0.2.0-alpha",
<<<<<<< HEAD
    "vue": "^3.2.38",
    "vue-router": "^4.1.5"
=======
    "vue": "^3.2.47",
    "vue-router": "^4.1.6"
>>>>>>> a5e9f662
  },
  "devDependencies": {
    "@rushstack/eslint-patch": "^1.1.4",
    "@types/node": "^16.11.56",
    "@vitejs/plugin-vue": "^3.0.3",
    "@vue/eslint-config-prettier": "^7.0.0",
    "@vue/eslint-config-typescript": "^11.0.0",
    "@vue/tsconfig": "^0.1.3",
    "eslint": "^8.22.0",
    "eslint-plugin-vue": "^9.3.0",
    "npm-run-all": "^4.1.5",
    "prettier": "^2.7.1",
    "typescript": "~4.7.4",
    "vite": "^3.0.9",
    "vue-tsc": "^0.40.7"
  }
}<|MERGE_RESOLUTION|>--- conflicted
+++ resolved
@@ -6,13 +6,8 @@
   },
   "dependencies": {
     "@teamhanko/hanko-elements": "^0.2.0-alpha",
-<<<<<<< HEAD
-    "vue": "^3.2.38",
-    "vue-router": "^4.1.5"
-=======
     "vue": "^3.2.47",
     "vue-router": "^4.1.6"
->>>>>>> a5e9f662
   },
   "devDependencies": {
     "@rushstack/eslint-patch": "^1.1.4",
