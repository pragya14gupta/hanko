<!DOCTYPE html>
<html lang="en">
<head>
    <meta charset="UTF-8">
    <meta name="viewport" content="width=device-width, initial-scale=1"/>
    <meta name="theme-color" content="#042F4B">
    <title>Hanko Web Component Example</title>
    <link rel="stylesheet" href="static/css/secured.css"/>
    <link href="../static/img/Favicon_32x32.png" rel="shortcut icon" type="image/x-icon">
    <link href="../static/img/Favicon_256x256.png" rel="apple-touch-icon">
</head>
<body>
<header>
    <nav class="nav">
        <ul class="nav__itemList">
            <li class="nav__listItem">
                <a href="#" class="nav__link" id="logout-link">Logout</a>
            </li>
        </ul>
    </nav>
</header>

<main class="main">
    <div class="content">
        <div class="profile">
            <div class="profile-container">
                <div>
                    <h1>My Profile</h1>
                </div>
                <hanko-profile lang="en" api="{{.HankoUrl}}"></hanko-profile>
            </div>
        </div>
    </div>
</main>

<footer class="footer">
    <img alt="Powered by Hanko" src="static/img/poweredBy.svg"/>
</footer>

<<<<<<< HEAD
<script type="module">
    import {register} from "{{.HankoElementUrl}}";
    register({ shadow: false });
=======
<script>
    const hanko = new hankoFrontendSdk.Hanko("{{.HankoUrl}}")

    Elements.register({ shadow: false });

    document.getElementById("logout-link")
        .addEventListener("click", (event) => {
          event.preventDefault();
          hanko.user.logout()
            .then(() => { window.location.href = "/" })
            .catch(console.error);
    });
>>>>>>> a5e9f662
</script>

</body>
</html><|MERGE_RESOLUTION|>--- conflicted
+++ resolved
@@ -37,15 +37,14 @@
     <img alt="Powered by Hanko" src="static/img/poweredBy.svg"/>
 </footer>
 
-<<<<<<< HEAD
+
 <script type="module">
     import {register} from "{{.HankoElementUrl}}";
     register({ shadow: false });
-=======
-<script>
+
+    // TODO: Does this still work?
     const hanko = new hankoFrontendSdk.Hanko("{{.HankoUrl}}")
 
-    Elements.register({ shadow: false });
 
     document.getElementById("logout-link")
         .addEventListener("click", (event) => {
@@ -54,7 +53,6 @@
             .then(() => { window.location.href = "/" })
             .catch(console.error);
     });
->>>>>>> a5e9f662
 </script>
 
 </body>
