--- conflicted
+++ resolved
@@ -55,18 +55,8 @@
     if (response.status === 401) {
       throw new InvalidPasswordError();
     } else if (response.status === 429) {
-<<<<<<< HEAD
-      const retryAfter = parseInt(
-        response.headers.get("Retry-After") || "0",
-        10
-      );
-
-      this.state.read().setRetryAfter(userID, retryAfter).write();
-
-=======
       const retryAfter = response.parseXRetryAfterHeader();
       this.passwordState.read().setRetryAfter(userID, retryAfter).write();
->>>>>>> ca62cf42
       throw new TooManyRequestsError(retryAfter);
     } else if (!response.ok) {
       throw new TechnicalError();
