import {
  PasswordClient,
  InvalidPasswordError,
  TooManyRequestsError,
  TechnicalError,
} from "../../../src";
import { Response } from "../../../src/lib/client/HttpClient";

const userID = "test-user-1";
const password = "test-password-1";
const passwordRetryAfter = 180;
let passwordClient: PasswordClient;

beforeEach(() => {
  passwordClient = new PasswordClient("http://test.api");
});

describe("PasswordClient.login()", () => {
  it("should do a password login", async () => {
    const response = new Response(new XMLHttpRequest());
    response.ok = true;
    jest.spyOn(passwordClient.client, "post").mockResolvedValue(response);
    jest.spyOn(passwordClient.passcodeState, "read");
    jest.spyOn(passwordClient.passcodeState, "reset");
    jest.spyOn(passwordClient.passcodeState, "write");

    const loginResponse = passwordClient.login(userID, password);
    await expect(loginResponse).resolves.toBeUndefined();
    expect(passwordClient.passcodeState.read).toHaveBeenCalledTimes(1);
    expect(passwordClient.passcodeState.reset).toHaveBeenCalledWith(userID);
    expect(passwordClient.passcodeState.write).toHaveBeenCalledTimes(1);
    expect(passwordClient.client.post).toHaveBeenCalledWith("/password/login", {
      user_id: userID,
      password,
    });
  });

  it("should throw error when using an invalid password", async () => {
    const response = new Response(new XMLHttpRequest());
    response.status = 401;
    jest.spyOn(passwordClient.client, "post").mockResolvedValue(response);

    const loginResponse = passwordClient.login(userID, password);
    await expect(loginResponse).rejects.toThrow(InvalidPasswordError);
  });

  it("should throw error and set retry after in state on too many request response from API", async () => {
    const xhr = new XMLHttpRequest();
    const response = new Response(xhr);

    response.status = 429;

    jest.spyOn(passwordClient.client, "post").mockResolvedValue(response);
    jest
      .spyOn(response.headers, "get")
      .mockReturnValue(`${passwordRetryAfter}`);
    jest.spyOn(passwordClient.passwordState, "read");
    jest.spyOn(passwordClient.passwordState, "setRetryAfter");
    jest.spyOn(passwordClient.passwordState, "write");

    await expect(passwordClient.login(userID, password)).rejects.toThrowError(
      TooManyRequestsError
    );

    expect(passwordClient.passwordState.read).toHaveBeenCalledTimes(1);
    expect(passwordClient.passwordState.setRetryAfter).toHaveBeenCalledWith(
      userID,
      passwordRetryAfter
    );
<<<<<<< HEAD
    expect(passwordClient.state.write).toHaveBeenCalledTimes(1);
    expect(response.headers.get).toHaveBeenCalledWith("Retry-After");
=======
    expect(passwordClient.passwordState.write).toHaveBeenCalledTimes(1);
    expect(response.headers.get).toHaveBeenCalledWith("X-Retry-After");
>>>>>>> ca62cf42
  });

  it("should throw error when API response is not ok", async () => {
    const response = new Response(new XMLHttpRequest());
    passwordClient.client.post = jest.fn().mockResolvedValue(response);

    const loginResponse = passwordClient.login(userID, password);
    await expect(loginResponse).rejects.toThrowError(TechnicalError);
  });

  it("should throw error on API communication failure", async () => {
    passwordClient.client.post = jest
      .fn()
      .mockRejectedValue(new Error("Test error"));

    const loginResponse = passwordClient.login(userID, password);
    await expect(loginResponse).rejects.toThrowError("Test error");
  });
});

describe("PasswordClient.update()", () => {
  it("should update a password", async () => {
    const response = new Response(new XMLHttpRequest());
    response.ok = true;
    jest.spyOn(passwordClient.client, "put").mockResolvedValue(response);

    const loginResponse = passwordClient.update(userID, password);
    await expect(loginResponse).resolves.toBeUndefined();

    expect(passwordClient.client.put).toHaveBeenCalledWith("/password", {
      user_id: userID,
      password,
    });
  });

  it.each`
    status | error
    ${401} | ${"Unauthorized error"}
    ${500} | ${"Technical error"}
  `(
    "should throw error when API response is not ok",
    async ({ status, error }) => {
      const response = new Response(new XMLHttpRequest());
      response.ok = status >= 200 && status <= 299;
      response.status = status;
      passwordClient.client.put = jest.fn().mockResolvedValue(response);

      const config = passwordClient.update(userID, password);
      await expect(config).rejects.toThrowError(error);
    }
  );

  it("should throw error on API communication failure", async () => {
    passwordClient.client.put = jest
      .fn()
      .mockRejectedValue(new Error("Test error"));

    const config = passwordClient.update(userID, password);
    await expect(config).rejects.toThrowError("Test error");
  });

  describe("PasswordClient.getRetryAfter()", () => {
    it("should return password resend after seconds", async () => {
      jest
        .spyOn(passwordClient.passwordState, "getRetryAfter")
        .mockReturnValue(passwordRetryAfter);
      expect(passwordClient.getRetryAfter(userID)).toEqual(passwordRetryAfter);
    });
  });
});<|MERGE_RESOLUTION|>--- conflicted
+++ resolved
@@ -67,13 +67,8 @@
       userID,
       passwordRetryAfter
     );
-<<<<<<< HEAD
-    expect(passwordClient.state.write).toHaveBeenCalledTimes(1);
-    expect(response.headers.get).toHaveBeenCalledWith("Retry-After");
-=======
     expect(passwordClient.passwordState.write).toHaveBeenCalledTimes(1);
     expect(response.headers.get).toHaveBeenCalledWith("X-Retry-After");
->>>>>>> ca62cf42
   });
 
   it("should throw error when API response is not ok", async () => {
