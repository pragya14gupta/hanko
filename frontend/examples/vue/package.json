{
  "name": "example-vue",
  "scripts": {
    "start": "vite --port 8888 --host",
    "build": "vite build"
  },
  "dependencies": {
<<<<<<< HEAD
    "@teamhanko/hanko-elements": "^0.8.0-beta",
=======
    "@teamhanko/hanko-elements": "^0.5.8-beta",
>>>>>>> d97a1add
    "vue": "^3.2.47",
    "vue-router": "^4.1.6"
  },
  "devDependencies": {
    "@rushstack/eslint-patch": "^1.1.4",
    "@types/node": "^16.11.56",
    "@vitejs/plugin-vue": "^4.1.0",
    "@vue/eslint-config-prettier": "^7.0.0",
    "@vue/eslint-config-typescript": "^11.0.3",
    "@vue/tsconfig": "^0.1.3",
    "eslint": "^8.42.0",
    "eslint-plugin-vue": "^9.15.1",
    "npm-run-all": "^4.1.5",
    "prettier": "^2.7.1",
    "typescript": "~4.7.4",
    "vite": "^4.3.9",
    "vue-tsc": "^1.2.0"
  }
}<|MERGE_RESOLUTION|>--- conflicted
+++ resolved
@@ -5,11 +5,7 @@
     "build": "vite build"
   },
   "dependencies": {
-<<<<<<< HEAD
     "@teamhanko/hanko-elements": "^0.8.0-beta",
-=======
-    "@teamhanko/hanko-elements": "^0.5.8-beta",
->>>>>>> d97a1add
     "vue": "^3.2.47",
     "vue-router": "^4.1.6"
   },
