{
  "name": "@teamhanko/hanko-elements",
<<<<<<< HEAD
  "version": "0.1.3-alpha",
=======
  "version": "0.2.0-alpha",
>>>>>>> d1f94d02
  "private": false,
  "publishConfig": {
    "access": "public"
  },
  "types": "dist/index.d.ts",
  "files": [
    "dist"
  ],
  "browser": {
    ".": "./dist/elements.js"
  },
  "typesVersions": {
    "*": {
      "elements": [
        "dist/Elements.d.ts"
      ]
    }
  },
  "exports": {
    ".": {
      "types": "./dist/index.d.ts",
      "import": "./dist/elements.js",
      "require": "./dist/elements.js"
    }
  },
  "scripts": {
    "lint": "eslint 'src/**/*.ts?(x)'",
    "format": "pretty-quick --staged",
    "build": "npx webpack --mode=production",
    "build:dev": "npx webpack --mode=development --config webpack.config.dev.cjs"
  },
  "description": "The <hanko-auth> element offers a complete user interface that will bring a modern login and registration experience to your users.",
  "repository": "github:teamhanko/hanko",
  "author": "Hanko GmbH <developers@hanko.io>",
  "license": "MIT",
  "keywords": [
    "hanko",
    "passkey",
    "webauthn",
    "passcode",
    "password",
    "login",
    "register"
  ],
  "homepage": "https://hanko.io",
  "devDependencies": {
    "@typescript-eslint/eslint-plugin": "^5.51.0",
    "@typescript-eslint/parser": "^5.53.0",
    "css-loader": "^6.7.3",
    "eslint": "^8.33.0",
    "eslint-config-google": "^0.14.0",
    "eslint-config-preact": "^1.3.0",
    "eslint-config-prettier": "^8.6.0",
    "eslint-plugin-prettier": "^4.0.0",
    "eslint-plugin-promise": "^6.1.1",
    "sass": "^1.58.3",
    "sass-loader": "^13.2.0",
    "source-map-loader": "^4.0.1",
    "style-loader": "^3.3.1",
    "ts-jest": "^29.0.5",
    "ts-loader": "^9.4.2",
    "webpack": "^5.75.0",
    "webpack-cli": "^5.0.1"
  },
  "dependencies": {
    "@denysvuika/preact-translate": "^0.4.1",
    "@teamhanko/hanko-frontend-sdk": "^0.1.2-alpha",
    "@teamhanko/preact-custom-element": "^4.2.2",
    "classnames": "^2.3.2",
    "preact": "^10.12.0"
  }
}<|MERGE_RESOLUTION|>--- conflicted
+++ resolved
@@ -1,10 +1,6 @@
 {
   "name": "@teamhanko/hanko-elements",
-<<<<<<< HEAD
-  "version": "0.1.3-alpha",
-=======
   "version": "0.2.0-alpha",
->>>>>>> d1f94d02
   "private": false,
   "publishConfig": {
     "access": "public"
@@ -71,7 +67,7 @@
   },
   "dependencies": {
     "@denysvuika/preact-translate": "^0.4.1",
-    "@teamhanko/hanko-frontend-sdk": "^0.1.2-alpha",
+    "@teamhanko/hanko-frontend-sdk": "^0.2.0-alpha",
     "@teamhanko/preact-custom-element": "^4.2.2",
     "classnames": "^2.3.2",
     "preact": "^10.12.0"
