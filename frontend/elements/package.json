{
  "name": "@teamhanko/hanko-elements",
<<<<<<< HEAD
  "version": "0.8.0-beta",
=======
  "version": "0.5.7-beta",
>>>>>>> 545c1030
  "private": false,
  "publishConfig": {
    "access": "public"
  },
  "types": "dist/index.d.ts",
  "files": [
    "dist"
  ],
  "browser": {
    ".": "./dist/elements.js"
  },
  "typesVersions": {
    "*": {
      "elements": ["dist/Elements.d.ts"],
      "i18n/de": ["dist/i18n/de.d.ts"],
      "i18n/en": ["dist/i18n/en.d.ts"],
      "i18n/fr": ["dist/i18n/fr.d.ts"],
      "i18n/all": ["dist/i18n/all.d.ts"]
    }
  },
  "exports": {
    ".": {
      "types": "./dist/index.d.ts",
      "import": "./dist/elements.js",
      "require": "./dist/elements.js"
    },
    "./i18n/de": {
      "types": "./dist/i18n/de.d.ts",
      "import": "./dist/i18n/de.js",
      "require": "./dist/i18n/de.js"
    },
    "./i18n/en": {
      "types": "./dist/i18n/en.d.ts",
      "import": "./dist/i18n/en.js",
      "require": "./dist/i18n/en.js"
    },
    "./i18n/fr": {
      "types": "./dist/i18n/fr.d.ts",
      "import": "./dist/i18n/fr.js",
      "require": "./dist/i18n/fr.js"
    },
    "./i18n/all": {
      "types": "./dist/i18n/all.d.ts",
      "import": "./dist/i18n/all.js",
      "require": "./dist/i18n/all.js"
    }
  },
  "scripts": {
    "lint": "eslint 'src/**/*.ts?(x)'",
    "format": "pretty-quick --staged",
    "build": "npx webpack --mode=production",
    "build:dev": "npx webpack --mode=development --config webpack.config.dev.cjs"
  },
  "description": "The <hanko-auth> element offers a complete user interface that will bring a modern login and registration experience to your users.",
  "repository": "github:teamhanko/hanko",
  "author": "Hanko GmbH <developers@hanko.io>",
  "license": "MIT",
  "keywords": [
    "hanko",
    "passkey",
    "webauthn",
    "passcode",
    "password",
    "login",
    "register"
  ],
  "homepage": "https://hanko.io",
  "devDependencies": {
    "@typescript-eslint/eslint-plugin": "^5.54.0",
    "@typescript-eslint/parser": "^5.54.0",
    "css-loader": "^6.7.3",
    "eslint": "^8.42.0",
    "eslint-config-google": "^0.14.0",
    "eslint-config-preact": "^1.3.0",
    "eslint-config-prettier": "^8.6.0",
    "eslint-plugin-prettier": "^4.0.0",
    "eslint-plugin-promise": "^6.1.1",
    "sass": "^1.61.0",
    "sass-loader": "^13.2.0",
    "source-map-loader": "^4.0.1",
    "style-loader": "^3.3.2",
    "ts-jest": "^29.0.5",
    "ts-loader": "^9.4.2",
    "webpack": "^5.81.0",
    "webpack-cli": "^5.0.1"
  },
  "dependencies": {
    "@denysvuika/preact-translate": "^0.4.1",
    "@teamhanko/hanko-frontend-sdk": "^0.8.0-beta",
    "@teamhanko/preact-custom-element": "^4.2.2",
    "classnames": "^2.3.2",
    "preact": "^10.13.1"
  }
}<|MERGE_RESOLUTION|>--- conflicted
+++ resolved
@@ -1,10 +1,6 @@
 {
   "name": "@teamhanko/hanko-elements",
-<<<<<<< HEAD
   "version": "0.8.0-beta",
-=======
-  "version": "0.5.7-beta",
->>>>>>> 545c1030
   "private": false,
   "publishConfig": {
     "access": "public"
