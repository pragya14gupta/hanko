--- conflicted
+++ resolved
@@ -104,25 +104,16 @@
     ...options,
   };
 
-<<<<<<< HEAD
-  global.hanko = new Hanko(api, {
+  globalOptions.hanko = new Hanko(api, {
     cookieName: options.storageKey,
     localStorageKey: options.storageKey,
   });
-  global.injectStyles = options.injectStyles;
-  global.enablePasskeys = options.enablePasskeys;
-  global.translations = options.translations || defaultTranslations;
-  global.translationsLocation = options.translationsLocation;
-  global.fallbackLanguage = options.fallbackLanguage;
-=======
-  globalOptions.hanko = new Hanko(api);
   globalOptions.injectStyles = options.injectStyles;
   globalOptions.enablePasskeys = options.enablePasskeys;
   globalOptions.hidePasskeyButtonOnLogin = options.hidePasskeyButtonOnLogin;
   globalOptions.translations = options.translations || defaultTranslations;
   globalOptions.translationsLocation = options.translationsLocation;
   globalOptions.fallbackLanguage = options.fallbackLanguage;
->>>>>>> 43e28974
 
   await Promise.all([
     _register({
