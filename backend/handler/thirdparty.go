--- conflicted
+++ resolved
@@ -176,27 +176,8 @@
 		return h.redirectError(c, err, h.cfg.ThirdParty.ErrorRedirectURL)
 	}
 
-<<<<<<< HEAD
-	jwt, err := h.sessionManager.GenerateJWT(linkingResult.User.ID)
-	if err != nil {
-		return h.redirectError(c, thirdparty.ErrorServer("could not generate jwt").WithCause(err), h.cfg.ThirdParty.ErrorRedirectURL)
-	}
-
-	cookie, err := h.sessionManager.GenerateCookie(jwt)
-	if err != nil {
-		return h.redirectError(c, thirdparty.ErrorServer("could not create session cookie").WithCause(err), h.cfg.ThirdParty.ErrorRedirectURL)
-	}
-
-	c.SetCookie(cookie)
-
-	if h.cfg.Session.EnableAuthTokenHeader {
-		c.Response().Header().Set("X-Auth-Token", jwt)
-	}
-
-	err = h.auditLogger.Create(c, linkingResult.Type, linkingResult.User, nil)
-=======
 	err = h.auditLogger.Create(c, accountLinkingResult.Type, accountLinkingResult.User, nil)
->>>>>>> e963f262
+
 	if err != nil {
 		return h.redirectError(c, thirdparty.ErrorServer("could not create audit log").WithCause(err), h.cfg.ThirdParty.ErrorRedirectURL)
 	}
