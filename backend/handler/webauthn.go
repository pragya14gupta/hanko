package handler

import (
	"encoding/base64"
	"errors"
	"fmt"
	"github.com/go-webauthn/webauthn/protocol"
	"github.com/go-webauthn/webauthn/webauthn"
	"github.com/gobuffalo/pop/v6"
	"github.com/gofrs/uuid"
	"github.com/labstack/echo/v4"
	"github.com/lestrrat-go/jwx/v2/jwt"
	"github.com/teamhanko/hanko/backend/audit_log"
	"github.com/teamhanko/hanko/backend/config"
	"github.com/teamhanko/hanko/backend/dto"
	"github.com/teamhanko/hanko/backend/dto/intern"
	"github.com/teamhanko/hanko/backend/persistence"
	"github.com/teamhanko/hanko/backend/persistence/models"
	"github.com/teamhanko/hanko/backend/session"
	"net/http"
	"strings"
	"time"
)

type WebauthnHandler struct {
	persister      persistence.Persister
	webauthn       *webauthn.WebAuthn
	sessionManager session.Manager
	cfg            *config.Config
	auditLogger    auditlog.Logger
}

// NewWebauthnHandler creates a new handler which handles all webauthn related routes
func NewWebauthnHandler(cfg *config.Config, persister persistence.Persister, sessionManager session.Manager, auditLogger auditlog.Logger) (*WebauthnHandler, error) {
	f := false
	wa, err := webauthn.New(&webauthn.Config{
		RPDisplayName:         cfg.Webauthn.RelyingParty.DisplayName,
		RPID:                  cfg.Webauthn.RelyingParty.Id,
		RPOrigins:             cfg.Webauthn.RelyingParty.Origins,
		AttestationPreference: protocol.PreferNoAttestation,
		AuthenticatorSelection: protocol.AuthenticatorSelection{
			RequireResidentKey: &f,
			ResidentKey:        protocol.ResidentKeyRequirementDiscouraged,
			UserVerification:   protocol.VerificationRequired,
		},
		Timeout: cfg.Webauthn.Timeout,
		Debug:   false,
	})

	if err != nil {
		return nil, fmt.Errorf("failed to create webauthn instance: %w", err)
	}

	return &WebauthnHandler{
		persister:      persister,
		webauthn:       wa,
		sessionManager: sessionManager,
		cfg:            cfg,
		auditLogger:    auditLogger,
	}, nil
}

// BeginRegistration returns credential creation options for the WebAuthnAPI. It expects a valid session JWT in the request.
func (h *WebauthnHandler) BeginRegistration(c echo.Context) error {
	sessionToken, ok := c.Get("session").(jwt.Token)
	if !ok {
		return errors.New("failed to cast session object")
	}
	uId, err := uuid.FromString(sessionToken.Subject())
	if err != nil {
		return fmt.Errorf("failed to parse userId from JWT subject:%w", err)
	}
	webauthnUser, user, err := h.getWebauthnUser(h.persister.GetConnection(), uId)
	if err != nil {
		return fmt.Errorf("failed to get user: %w", err)
	}
	if webauthnUser == nil {
		err = h.auditLogger.Create(c, models.AuditLogWebAuthnRegistrationInitFailed, nil, fmt.Errorf("unknown user"))
		if err != nil {
			return fmt.Errorf("failed to create audit log: %w", err)
		}
		return echo.NewHTTPError(http.StatusBadRequest, "user not found").SetInternal(errors.New(fmt.Sprintf("user %s not found ", uId)))
	}

	t := true
	options, sessionData, err := h.webauthn.BeginRegistration(
		webauthnUser,
		webauthn.WithAuthenticatorSelection(protocol.AuthenticatorSelection{
			RequireResidentKey: &t,
			ResidentKey:        protocol.ResidentKeyRequirementRequired,
			UserVerification:   protocol.VerificationRequired,
		}),
		webauthn.WithConveyancePreference(protocol.PreferNoAttestation),
		// don't set the excludeCredentials list, so an already registered device can be re-registered
	)

	if err != nil {
		return fmt.Errorf("failed to create webauthn creation options: %w", err)
	}

	err = h.persister.GetWebauthnSessionDataPersister().Create(*intern.WebauthnSessionDataToModel(sessionData, models.WebauthnOperationRegistration))
	if err != nil {
		return fmt.Errorf("failed to store creation options session data: %w", err)
	}

	err = h.auditLogger.Create(c, models.AuditLogWebAuthnRegistrationInitSucceeded, user, nil)
	if err != nil {
		return fmt.Errorf("failed to create audit log: %w", err)
	}

	return c.JSON(http.StatusOK, options)
}

// FinishRegistration validates the WebAuthnAPI response and associates the credential with the user. It expects a valid session JWT in the request.
// The session JWT must be associated to the same user who requested the credential creation options.
func (h *WebauthnHandler) FinishRegistration(c echo.Context) error {
	sessionToken, ok := c.Get("session").(jwt.Token)
	if !ok {
		return errors.New("failed to cast session object")
	}
	request, err := protocol.ParseCredentialCreationResponse(c.Request())
	if err != nil {
		return echo.NewHTTPError(http.StatusBadRequest, err.Error())
	}
	return h.persister.Transaction(func(tx *pop.Connection) error {
		sessionDataPersister := h.persister.GetWebauthnSessionDataPersisterWithConnection(tx)
		sessionData, err := sessionDataPersister.GetByChallenge(request.Response.CollectedClientData.Challenge)
		if err != nil {
			return fmt.Errorf("failed to get webauthn registration session data: %w", err)
		}

		if sessionData != nil && sessionData.Operation != models.WebauthnOperationRegistration {
			sessionData = nil
		}

		if sessionData == nil {
			err = h.auditLogger.CreateWithConnection(tx, c, models.AuditLogWebAuthnRegistrationFinalFailed, nil, fmt.Errorf("received unkown challenge"))
			if err != nil {
				return fmt.Errorf("failed to create audit log: %w", err)
			}
			return echo.NewHTTPError(http.StatusBadRequest, "Stored challenge and received challenge do not match").SetInternal(errors.New("sessionData not found"))
		}

		if sessionToken.Subject() != sessionData.UserId.String() {
			err = h.auditLogger.CreateWithConnection(tx, c, models.AuditLogWebAuthnRegistrationFinalFailed, nil, fmt.Errorf("user session does not match sessionData subject"))
			if err != nil {
				return fmt.Errorf("failed to create audit log: %w", err)
			}
			return echo.NewHTTPError(http.StatusBadRequest, "Stored challenge and received challenge do not match").SetInternal(errors.New("userId in webauthn.sessionData does not match user session"))
		}

		webauthnUser, user, err := h.getWebauthnUser(tx, sessionData.UserId)
		if err != nil {
			return fmt.Errorf("failed to get user: %w", err)
		}

		if webauthnUser == nil {
			err = h.auditLogger.CreateWithConnection(tx, c, models.AuditLogWebAuthnRegistrationFinalFailed, nil, fmt.Errorf("unkown user"))
			if err != nil {
				return fmt.Errorf("failed to create audit log: %w", err)
			}
			return echo.NewHTTPError(http.StatusBadRequest).SetInternal(errors.New("user not found"))
		}

		credential, err := h.webauthn.CreateCredential(webauthnUser, *intern.WebauthnSessionDataFromModel(sessionData), request)
		if err != nil {
			errorMessage := "failed to validate attestation"
			errorStatus := http.StatusBadRequest
			// Safari currently (v. 16.2) does not provide a UI in case of a (registration) ceremony
			// being performed with an authenticator NOT protected by e.g. a PIN. While Chromium based browsers do offer
			// a UI guiding through the setup of a PIN, Safari simply performs the ceremony without then setting the UV
			// flag even if it is required. In order to provide an appropriate error message to the frontend/user, we
			// need to return an error response distinguishable from other error cases. We use a dedicated/separate HTTP
			// status code because it seemed a bit more robust than forcing the frontend to check on a matching
			// (sub-)string in the error message in order to properly display the error.
			if err, ok := err.(*protocol.Error); ok && err.Type == protocol.ErrVerification.Type && strings.Contains(err.DevInfo, "User verification") {
				errorMessage = fmt.Sprintf("%s: %s: %s", errorMessage, err.Details, err.DevInfo)
				errorStatus = http.StatusUnprocessableEntity
			}
			err = h.auditLogger.CreateWithConnection(tx, c, models.AuditLogWebAuthnRegistrationFinalFailed, user, errors.New(errorMessage))
			if err != nil {
				return fmt.Errorf("failed to create audit log: %w", err)
			}

			return echo.NewHTTPError(errorStatus, errorMessage).SetInternal(err)
		}

		backupEligible := request.Response.AttestationObject.AuthData.Flags.HasBackupEligible()
		backupState := request.Response.AttestationObject.AuthData.Flags.HasBackupState()
		model := intern.WebauthnCredentialToModel(credential, sessionData.UserId, backupEligible, backupState)
		err = h.persister.GetWebauthnCredentialPersisterWithConnection(tx).Create(*model)
		if err != nil {
			return fmt.Errorf("failed to store webauthn credential: %w", err)
		}

		err = sessionDataPersister.Delete(*sessionData)
		if err != nil {
			c.Logger().Errorf("failed to delete attestation session data: %w", err)
		}

		err = h.auditLogger.Create(c, models.AuditLogWebAuthnRegistrationFinalSucceeded, user, nil)
		if err != nil {
			return fmt.Errorf("failed to create audit log: %w", err)
		}

		return c.JSON(http.StatusOK, map[string]string{"credential_id": model.ID, "user_id": webauthnUser.UserId.String()})
	})
}

type BeginAuthenticationBody struct {
	UserID *string `json:"user_id" validate:"uuid4"`
}

// BeginAuthentication returns credential assertion options for the WebAuthnAPI.
func (h *WebauthnHandler) BeginAuthentication(c echo.Context) error {
	var request BeginAuthenticationBody

	if err := (&echo.DefaultBinder{}).BindBody(c, &request); err != nil {
		return dto.ToHttpError(err)
	}

	var options *protocol.CredentialAssertion
	var sessionData *webauthn.SessionData
	var user *models.User
	if request.UserID != nil {
		// non discoverable login initialization
		userId, err := uuid.FromString(*request.UserID)
		if err != nil {
			err = h.auditLogger.Create(c, models.AuditLogWebAuthnAuthenticationInitFailed, nil, fmt.Errorf("user_id is not a uuid"))
			if err != nil {
				return fmt.Errorf("failed to create audit log: %w", err)
			}
			return echo.NewHTTPError(http.StatusBadRequest, "failed to parse UserID as uuid").SetInternal(err)
		}
		var webauthnUser *intern.WebauthnUser
		webauthnUser, user, err = h.getWebauthnUser(h.persister.GetConnection(), userId) // TODO:
		if err != nil {
			return echo.NewHTTPError(http.StatusInternalServerError).SetInternal(fmt.Errorf("failed to get user: %w", err))
		}
		if webauthnUser == nil {
			err = h.auditLogger.Create(c, models.AuditLogWebAuthnAuthenticationInitFailed, nil, fmt.Errorf("unkown user"))
			if err != nil {
				return fmt.Errorf("failed to create audit log: %w", err)
			}
			return echo.NewHTTPError(http.StatusBadRequest, "user not found")
		}

		if len(webauthnUser.WebAuthnCredentials()) > 0 {
			options, sessionData, err = h.webauthn.BeginLogin(webauthnUser, webauthn.WithUserVerification(protocol.VerificationRequired))
			if err != nil {
				return fmt.Errorf("failed to create webauthn assertion options: %w", err)
			}
		}
	}
	if options == nil && sessionData == nil {
		var err error
		options, sessionData, err = h.webauthn.BeginDiscoverableLogin(webauthn.WithUserVerification(protocol.VerificationRequired))
		if err != nil {
			return fmt.Errorf("failed to create webauthn assertion options for discoverable login: %w", err)
		}
	}

	err := h.persister.GetWebauthnSessionDataPersister().Create(*intern.WebauthnSessionDataToModel(sessionData, models.WebauthnOperationAuthentication))
	if err != nil {
		return fmt.Errorf("failed to store webauthn assertion session data: %w", err)
	}

	// Remove all transports, because of a bug in android and windows where the internal authenticator gets triggered,
	// when the transports array contains the type 'internal' although the credential is not available on the device.
	for i, _ := range options.Response.AllowedCredentials {
		options.Response.AllowedCredentials[i].Transport = nil
	}

	err = h.auditLogger.Create(c, models.AuditLogWebAuthnAuthenticationInitSucceeded, user, nil)
	if err != nil {
		return fmt.Errorf("failed to create audit log: %w", err)
	}

	return c.JSON(http.StatusOK, options)
}

// FinishAuthentication validates the WebAuthnAPI response and on success it returns a new session JWT.
func (h *WebauthnHandler) FinishAuthentication(c echo.Context) error {
	request, err := protocol.ParseCredentialRequestResponse(c.Request())
	if err != nil {
		return echo.NewHTTPError(http.StatusBadRequest, err.Error())
	}

	return h.persister.Transaction(func(tx *pop.Connection) error {
		sessionDataPersister := h.persister.GetWebauthnSessionDataPersisterWithConnection(tx)
		sessionData, err := sessionDataPersister.GetByChallenge(request.Response.CollectedClientData.Challenge)
		if err != nil {
			return fmt.Errorf("failed to get webauthn assertion session data: %w", err)
		}

		if sessionData != nil && sessionData.Operation != models.WebauthnOperationAuthentication {
			sessionData = nil
		}

		if sessionData == nil {
			err = h.auditLogger.CreateWithConnection(tx, c, models.AuditLogWebAuthnAuthenticationFinalFailed, nil, fmt.Errorf("received unkown challenge"))
			if err != nil {
				return fmt.Errorf("failed to create audit log: %w", err)
			}
			return echo.NewHTTPError(http.StatusUnauthorized, "Stored challenge and received challenge do not match").SetInternal(errors.New("sessionData not found"))
		}

		model := intern.WebauthnSessionDataFromModel(sessionData)

		var credential *webauthn.Credential
		var webauthnUser *intern.WebauthnUser
		var user *models.User
		if sessionData.UserId.IsNil() {
			// Discoverable Login
			userId, err := uuid.FromBytes(request.Response.UserHandle)
			if err != nil {
				return echo.NewHTTPError(http.StatusBadRequest, "failed to parse userHandle as uuid").SetInternal(err)
			}
			webauthnUser, user, err = h.getWebauthnUser(tx, userId)
			if err != nil {
				return fmt.Errorf("failed to get user: %w", err)
			}

			if webauthnUser == nil {
				err = h.auditLogger.CreateWithConnection(tx, c, models.AuditLogWebAuthnAuthenticationFinalFailed, nil, fmt.Errorf("unkown user"))
				if err != nil {
					return fmt.Errorf("failed to create audit log: %w", err)
				}
				return echo.NewHTTPError(http.StatusUnauthorized).SetInternal(errors.New("user not found"))
			}

			credential, err = h.webauthn.ValidateDiscoverableLogin(func(rawID, userHandle []byte) (user webauthn.User, err error) {
				return webauthnUser, nil
			}, *model, request)
			if err != nil {
<<<<<<< HEAD
				err = h.auditLogger.CreateWithConnection(tx, c, models.AuditLogWebAuthnAuthenticationFinalFailed, user, fmt.Errorf("assertion validation failed"))
				if err != nil {
=======
				logErr := h.auditLogger.Create(c, models.AuditLogWebAuthnAuthenticationFinalFailed, user, fmt.Errorf("assertion validation failed"))
				if logErr != nil {
>>>>>>> 8ff8d9be
					return fmt.Errorf("failed to create audit log: %w", err)
				}
				return echo.NewHTTPError(http.StatusUnauthorized, "failed to validate assertion").SetInternal(err)
			}
		} else {
			// non discoverable Login
			webauthnUser, user, err = h.getWebauthnUser(tx, sessionData.UserId)
			if err != nil {
				return fmt.Errorf("failed to get user: %w", err)
			}
			if webauthnUser == nil {
				err = h.auditLogger.CreateWithConnection(tx, c, models.AuditLogWebAuthnAuthenticationFinalFailed, nil, fmt.Errorf("unkown user"))
				if err != nil {
					return fmt.Errorf("failed to create audit log: %w", err)
				}
				return echo.NewHTTPError(http.StatusUnauthorized).SetInternal(errors.New("user not found"))
			}
			credential, err = h.webauthn.ValidateLogin(webauthnUser, *model, request)
			if err != nil {
<<<<<<< HEAD
				err = h.auditLogger.CreateWithConnection(tx, c, models.AuditLogWebAuthnAuthenticationFinalFailed, user, fmt.Errorf("assertion validation failed"))
				if err != nil {
=======
				logErr := h.auditLogger.Create(c, models.AuditLogWebAuthnAuthenticationFinalFailed, user, fmt.Errorf("assertion validation failed"))
				if logErr != nil {
>>>>>>> 8ff8d9be
					return fmt.Errorf("failed to create audit log: %w", err)
				}
				return echo.NewHTTPError(http.StatusUnauthorized, "failed to validate assertion").SetInternal(err)
			}
		}

		var dbCred *models.WebauthnCredential
		for i := range webauthnUser.WebauthnCredentials {
			if webauthnUser.WebauthnCredentials[i].ID == base64.RawURLEncoding.EncodeToString(credential.ID) {
				dbCred = &webauthnUser.WebauthnCredentials[i]
				break
			}
		}
		if dbCred != nil {
			if dbCred.BackupEligible != request.Response.AuthenticatorData.Flags.HasBackupEligible() || dbCred.BackupState != request.Response.AuthenticatorData.Flags.HasBackupState() {
				dbCred.BackupState = request.Response.AuthenticatorData.Flags.HasBackupState()
				dbCred.BackupEligible = request.Response.AuthenticatorData.Flags.HasBackupEligible()
			}

			now := time.Now().UTC()
			dbCred.LastUsedAt = &now

			err = h.persister.GetWebauthnCredentialPersisterWithConnection(tx).Update(*dbCred)
			if err != nil {
				return fmt.Errorf("failed to update webauthn credential: %w", err)
			}
		}

		err = sessionDataPersister.Delete(*sessionData)
		if err != nil {
			return fmt.Errorf("failed to delete assertion session data: %w", err)
		}

		token, err := h.sessionManager.GenerateJWT(webauthnUser.UserId)
		if err != nil {
			return fmt.Errorf("failed to generate jwt: %w", err)
		}

		cookie, err := h.sessionManager.GenerateCookie(token)
		if err != nil {
			return fmt.Errorf("failed to create session cookie: %w", err)
		}

		c.SetCookie(cookie)
		c.Response().Header().Set("X-Session-Lifetime", fmt.Sprintf("%d", cookie.MaxAge))

		if h.cfg.Session.EnableAuthTokenHeader {
			c.Response().Header().Set("X-Auth-Token", token)
		}

		err = h.auditLogger.Create(c, models.AuditLogWebAuthnAuthenticationFinalSucceeded, user, nil)
		if err != nil {
			return fmt.Errorf("failed to create audit log: %w", err)
		}

		return c.JSON(http.StatusOK, map[string]string{"credential_id": base64.RawURLEncoding.EncodeToString(credential.ID), "user_id": webauthnUser.UserId.String()})
	})
}

func (h *WebauthnHandler) ListCredentials(c echo.Context) error {
	sessionToken, ok := c.Get("session").(jwt.Token)
	if !ok {
		return errors.New("failed to cast session object")
	}

	userId, err := uuid.FromString(sessionToken.Subject())
	if err != nil {
		return fmt.Errorf("failed to parse subject as uuid: %w", err)
	}

	credentials, err := h.persister.GetWebauthnCredentialPersister().GetFromUser(userId)
	if err != nil {
		return fmt.Errorf("failed to get webauthn credentials: %w", err)
	}

	response := make([]*dto.WebauthnCredentialResponse, len(credentials))

	for i := range credentials {
		response[i] = dto.FromWebauthnCredentialModel(&credentials[i])
	}

	return c.JSON(http.StatusOK, response)
}

func (h *WebauthnHandler) UpdateCredential(c echo.Context) error {
	sessionToken, ok := c.Get("session").(jwt.Token)
	if !ok {
		return errors.New("failed to cast session object")
	}

	userId, err := uuid.FromString(sessionToken.Subject())
	if err != nil {
		return fmt.Errorf("failed to parse subject as uuid: %w", err)
	}

	credentialID := c.Param("id")

	var body dto.WebauthnCredentialUpdateRequest

	err = (&echo.DefaultBinder{}).BindBody(c, &body)
	if err != nil {
		return dto.ToHttpError(err)
	}

	user, err := h.persister.GetUserPersister().Get(userId)
	if err != nil {
		return fmt.Errorf("failed to get user: %w", err)
	}

	credential, err := h.persister.GetWebauthnCredentialPersister().Get(credentialID)
	if err != nil {
		return fmt.Errorf("failed to get webauthn credentials: %w", err)
	}

	if credential == nil || credential.UserId.String() != user.ID.String() {
		return echo.NewHTTPError(http.StatusNotFound).SetInternal(errors.New("the user does not have a webauthn credential with the specified credentialId"))
	}

	if body.Name != nil {
		credential.Name = body.Name
	}

	return h.persister.Transaction(func(tx *pop.Connection) error {
		err = h.persister.GetWebauthnCredentialPersisterWithConnection(tx).Update(*credential)
		if err != nil {
			return fmt.Errorf("failed to update webauthn credential: %w", err)
		}
		err = h.auditLogger.CreateWithConnection(tx, c, models.AuditLogWebAuthnCredentialUpdated, user, nil)
		if err != nil {
			return fmt.Errorf("failed to create audit log: %w", err)
		}
		return nil
	})
}

func (h *WebauthnHandler) DeleteCredential(c echo.Context) error {
	sessionToken, ok := c.Get("session").(jwt.Token)
	if !ok {
		return errors.New("failed to cast session object")
	}

	userId, err := uuid.FromString(sessionToken.Subject())
	if err != nil {
		return fmt.Errorf("failed to parse subject as uuid: %w", err)
	}

	user, err := h.persister.GetUserPersister().Get(userId)
	if err != nil {
		return fmt.Errorf("failed to fetch user from db: %w", err)
	}

	credentialId := c.Param("id")

	credential, err := h.persister.GetWebauthnCredentialPersister().Get(credentialId)
	if err != nil {
		return fmt.Errorf("failed to get webauthn credential: %w", err)
	}

	if credential == nil || credential.UserId.String() != user.ID.String() {
		return echo.NewHTTPError(http.StatusNotFound).SetInternal(errors.New("the user does not have a webauthn credential with the specified credentialId"))
	}

	return h.persister.Transaction(func(tx *pop.Connection) error {
		err = h.persister.GetWebauthnCredentialPersisterWithConnection(tx).Delete(*credential)
		if err != nil {
			return fmt.Errorf("failed to delete credential from db: %w", err)
		}

		err = h.auditLogger.CreateWithConnection(tx, c, models.AuditLogWebAuthnCredentialDeleted, user, nil)
		if err != nil {
			return fmt.Errorf("failed to create audit log: %w", err)
		}

		return c.NoContent(http.StatusNoContent)
	})
}

func (h WebauthnHandler) getWebauthnUser(connection *pop.Connection, userId uuid.UUID) (*intern.WebauthnUser, *models.User, error) {
	user, err := h.persister.GetUserPersisterWithConnection(connection).Get(userId)
	if err != nil {
		return nil, nil, fmt.Errorf("failed to get user: %w", err)
	}

	if user == nil {
		return nil, nil, nil
	}

	credentials, err := h.persister.GetWebauthnCredentialPersisterWithConnection(connection).GetFromUser(user.ID)
	if err != nil {
		return nil, nil, fmt.Errorf("failed to get webauthn credentials: %w", err)
	}

	webauthnUser, err := intern.NewWebauthnUser(*user, credentials)
	if err != nil {
		return nil, nil, err
	}
	return webauthnUser, user, nil
}<|MERGE_RESOLUTION|>--- conflicted
+++ resolved
@@ -333,13 +333,8 @@
 				return webauthnUser, nil
 			}, *model, request)
 			if err != nil {
-<<<<<<< HEAD
-				err = h.auditLogger.CreateWithConnection(tx, c, models.AuditLogWebAuthnAuthenticationFinalFailed, user, fmt.Errorf("assertion validation failed"))
-				if err != nil {
-=======
-				logErr := h.auditLogger.Create(c, models.AuditLogWebAuthnAuthenticationFinalFailed, user, fmt.Errorf("assertion validation failed"))
+				logErr := h.auditLogger.CreateWithConnection(tx, c, models.AuditLogWebAuthnAuthenticationFinalFailed, user, fmt.Errorf("assertion validation failed"))
 				if logErr != nil {
->>>>>>> 8ff8d9be
 					return fmt.Errorf("failed to create audit log: %w", err)
 				}
 				return echo.NewHTTPError(http.StatusUnauthorized, "failed to validate assertion").SetInternal(err)
@@ -359,13 +354,8 @@
 			}
 			credential, err = h.webauthn.ValidateLogin(webauthnUser, *model, request)
 			if err != nil {
-<<<<<<< HEAD
-				err = h.auditLogger.CreateWithConnection(tx, c, models.AuditLogWebAuthnAuthenticationFinalFailed, user, fmt.Errorf("assertion validation failed"))
-				if err != nil {
-=======
-				logErr := h.auditLogger.Create(c, models.AuditLogWebAuthnAuthenticationFinalFailed, user, fmt.Errorf("assertion validation failed"))
+				logErr := h.auditLogger.CreateWithConnection(tx, c, models.AuditLogWebAuthnAuthenticationFinalFailed, user, fmt.Errorf("assertion validation failed"))
 				if logErr != nil {
->>>>>>> 8ff8d9be
 					return fmt.Errorf("failed to create audit log: %w", err)
 				}
 				return echo.NewHTTPError(http.StatusUnauthorized, "failed to validate assertion").SetInternal(err)
