package persistence

import (
	"database/sql"
	"errors"
	"fmt"
	"github.com/gobuffalo/pop/v6"
	"github.com/gofrs/uuid"
	"github.com/teamhanko/hanko/backend/persistence/models"
)

type UserPersister interface {
	Get(uuid.UUID) (*models.User, error)
	Create(models.User) error
	Update(models.User) error
	Delete(models.User) error
	List(page int, perPage int) ([]models.User, error)
}

type userPersister struct {
	db *pop.Connection
}

func NewUserPersister(db *pop.Connection) UserPersister {
	return &userPersister{db: db}
}

func (p *userPersister) Get(id uuid.UUID) (*models.User, error) {
	user := models.User{}
<<<<<<< HEAD
	err := p.db.Eager("Emails.PrimaryEmail", "WebauthnCredentials").Find(&user, id)
	if err != nil && err == sql.ErrNoRows {
=======
	err := p.db.Eager().Find(&user, id)
	if err != nil && errors.Is(err, sql.ErrNoRows) {
		return nil, nil
	}
	if err != nil {
		return nil, fmt.Errorf("failed to get user: %w", err)
	}

	return &user, nil
}

func (p *userPersister) GetByEmail(email string) (*models.User, error) {
	user := models.User{}
	query := p.db.Eager().Where("email = (?)", email)
	err := query.First(&user)
	if err != nil && errors.Is(err, sql.ErrNoRows) {
>>>>>>> cfa7b06a
		return nil, nil
	}
	if err != nil {
		return nil, fmt.Errorf("failed to get user: %w", err)
	}

	return &user, nil
}

func (p *userPersister) Create(user models.User) error {
	vErr, err := p.db.ValidateAndCreate(&user)
	if err != nil {
		return fmt.Errorf("failed to store user: %w", err)
	}

	if vErr != nil && vErr.HasAny() {
		return fmt.Errorf("user object validation failed: %w", vErr)
	}

	return nil
}

func (p *userPersister) Update(user models.User) error {
	vErr, err := p.db.ValidateAndUpdate(&user)
	if err != nil {
		return fmt.Errorf("failed to update user: %w", err)
	}

	if vErr != nil && vErr.HasAny() {
		return fmt.Errorf("user object validation failed: %w", vErr)
	}

	return nil
}

func (p *userPersister) Delete(user models.User) error {
	err := p.db.Destroy(&user)
	if err != nil {
		return fmt.Errorf("failed to delete user: %w", err)
	}

	return nil
}

func (p *userPersister) List(page int, perPage int) ([]models.User, error) {
	users := []models.User{}

	err := p.db.Q().Paginate(page, perPage).All(&users)
	if err != nil && errors.Is(err, sql.ErrNoRows) {
		return users, nil
	}
	if err != nil {
		return nil, fmt.Errorf("failed to fetch users: %w", err)
	}

	return users, nil
}<|MERGE_RESOLUTION|>--- conflicted
+++ resolved
@@ -27,27 +27,9 @@
 
 func (p *userPersister) Get(id uuid.UUID) (*models.User, error) {
 	user := models.User{}
-<<<<<<< HEAD
+
 	err := p.db.Eager("Emails.PrimaryEmail", "WebauthnCredentials").Find(&user, id)
-	if err != nil && err == sql.ErrNoRows {
-=======
-	err := p.db.Eager().Find(&user, id)
 	if err != nil && errors.Is(err, sql.ErrNoRows) {
-		return nil, nil
-	}
-	if err != nil {
-		return nil, fmt.Errorf("failed to get user: %w", err)
-	}
-
-	return &user, nil
-}
-
-func (p *userPersister) GetByEmail(email string) (*models.User, error) {
-	user := models.User{}
-	query := p.db.Eager().Where("email = (?)", email)
-	err := query.First(&user)
-	if err != nil && errors.Is(err, sql.ErrNoRows) {
->>>>>>> cfa7b06a
 		return nil, nil
 	}
 	if err != nil {
