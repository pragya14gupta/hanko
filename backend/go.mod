--- conflicted
+++ resolved
@@ -120,15 +120,11 @@
 	github.com/valyala/bytebufferpool v1.0.0 // indirect
 	github.com/valyala/fasttemplate v1.2.2 // indirect
 	github.com/x448/float16 v0.8.4 // indirect
-<<<<<<< HEAD
 	github.com/xeipuuv/gojsonpointer v0.0.0-20190905194746-02993c407bfb // indirect
 	github.com/xeipuuv/gojsonreference v0.0.0-20180127040603-bd5ef7bd5415 // indirect
 	github.com/xeipuuv/gojsonschema v1.2.0 // indirect
 	golang.org/x/mod v0.8.0 // indirect
-	golang.org/x/net v0.6.0 // indirect
-=======
 	golang.org/x/net v0.7.0 // indirect
->>>>>>> cdc7ffdf
 	golang.org/x/sync v0.1.0 // indirect
 	golang.org/x/sys v0.5.0 // indirect
 	golang.org/x/time v0.3.0 // indirect
