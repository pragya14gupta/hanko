---
title: Login with GitHub
sidebar_label: GitHub
keywords:
  - social login
  - github
sidebar_custom_props:
  docCardIconName: github-dark
---

import Tabs from '@theme/Tabs';
import TabItem from '@theme/TabItem';

# Login with GitHub

To enable GitHub login for your project, you need to
- Create a GitHub OAuth application.
- Create your GitHub OAuth credentials and configure them with Hanko.
- Add the Hanko `<hanko-auth>` web component or add the required code to your frontend using the `hanko-frontend-sdk`.

## Access your GitHub account

- Go to [github.com](https://github.com).
- Click on `Sign In` at the top right to log in. If you do not have an account yet, create one.

## Create a GitHub OAuth App {#create-app}

- Once signed in, click on your profile photo at the top right.
- If you want to create an OAuth app for your personal account, click `Settings` near the bottom of the menu. If you
want to create an OAuth app for your organization, first click `Your organizations`, then click the `Settings` button
for your organization.
- In the left sidebar, click `Developer settings` (near the bottom).
- In the left sidebar, click `OAuth Apps`.
- Click `New OAuth app` on the top right. This will open a registration form. Before filling out the form you need one
more piece of information (see the [next step](#redirect-url)).

## Get your provider redirect URL {#redirect-url}

When creating an OAuth app with GitHub, you need to provide a redirect URL that determines where the third party
provider redirects after a successful login. This redirect URL consists of the base URL of the Hanko API
and the [`/thirdparty/callback`](http://docs.hanko.io/api/public#tag/Third-Party/operation/thirdPartyCallback) endpoint.
Your Hanko API base URL, and therefore your redirect URL, depends on whether you use Hanko Cloud or chose to self-host
the Hanko API:

```mdx-code-block
<Tabs groupId="environment">
<TabItem value="cloud" label="Hanko Cloud">
```

When using Hanko Cloud you can obtain your redirect URL from the Hanko Cloud Console:

- Sign in to [cloud.hanko.io](https://cloud.hanko.io).
- Select your `Organization`.
- Select your `Project`.
- In the left sidebar, click `Settings`, then select `Identity providers`.
- Find your redirect URL in the `Redirect URL` input.

You need the redirect URL for [completing the GitHub OAuth app registration](#complete-app) in the next step.

```mdx-code-block
</TabItem>
<TabItem value="self-hosted" label="Self-hosted">
```

When self-hosting your redirect URL depends on where you chose to host your Hanko API instance, i.e.
it looks like: `<your_hanko_api_url>/thirdparty/callback`.

You need the redirect URL for [completing the GitHub OAuth app registration](#complete-app) in the next step and when
[configuring your GitHub credentials with Hanko](#config-hanko).

```mdx-code-block
</TabItem>
</Tabs>
```

## Complete OAuth app registration {#complete-app}

- Now, fill in the required information in the OAuth app registration form:
  - In `Application name`, enter the name of your app.
  - In `Homepage URL`, enter the full URL to your app.
  - In `Authorization callback URL`, enter the redirect URL from the [previous step](#redirect-url).
- Click `Register application`. You should now see an overview of your OAuth app.
- Copy and save the `Client ID`. You need this in the [next step](#config-hanko).
- Click `Generate a new client secret`.
- Copy and save the `Client secret`. You need this in the [next step](#config-hanko).

## Configure GitHub credentials with Hanko {#config-hanko}

Next, you need to configure your GitHub credentials with Hanko. Configuration differs depending on whether you
use Hanko Cloud or self-host the Hanko API:

```mdx-code-block
<Tabs groupId="environment">
<TabItem value="cloud" label="Hanko Cloud">
```

When using Hanko Cloud, configure third party settings using the Hanko Cloud Console:

- Sign in to [cloud.hanko.io](https://cloud.hanko.io).
- Select your `Organization`.
- Select your `Project`.
- In the left sidebar, click `Settings`, then select `Identity providers`.
- Under `Identity provider settings` configure the following:
  - `Error redirect URL`: This is a URL in your frontend the Hanko API redirects to if an error occurs during third
    party sign-in. When [using the `hanko-elements` web components](#frontend-integration) it should be the URL of the
    page that embeds the web component such that errors can be processed properly by the web component.
  - `Allowed redirect URL`: This is a URL in your frontend the Hanko API is allowed to redirect to after third party
    authentication was successful. When [using the `hanko-elements` web components](#frontend-integration), it should be
    the URL of the page that embeds the web component.
    - _**Note**_: supports wildcard matching through globbing:
      - `https://*.example.com` will allow `https://foo.example.com` and `https://bar.example.com` to be accepted.
      - `https://foo.example.com/*` will match `https://foo.example.com/page1`
        and `https://foo.example.com/page2`.
      - `**` acts as a "super"-wildcard/match-all.
- Find and expand the `GitHub` provider panel in the `Providers` list.
- Enable the provider by clicking the toggle switch.
- Enter your `Client ID` and `Client secret`.
- Click `Save`.

```mdx-code-block
</TabItem>
<TabItem value="self-hosted" label="Self-hosted">
```

When self-hosting you need to adjust your backend
[configuration file](https://github.com/teamhanko/hanko/blob/main/backend/config/config.yaml). You must provide
the following data:
  - your provider [`redirect_url`](#redirect-url)
  - your [`client ID`](#complete-app)
  - your client [`secret`](#complete-app)
  - an`error_redirect_url`: This is a URL in your frontend the Hanko API redirects to if an error occurs during third
    party sign-in. When [using the `hanko-elements` web components](#frontend-integration), it should be the URL of the
    page that embeds the web component such that errors can be processed properly by the web component.
  - an `allowed_redirect_url`: This is a URL in your frontend the Hanko API is allowed to redirect to after third
    party sign-in was successful. When [using the `hanko-elements` web components](#frontend-integration), it should be
    the URL of the page that embeds the web component.
    - _**Note**_: supports wildcard matching through globbing:
      - `https://*.example.com` will allow `https://foo.example.com` and `https://bar.example.com` to be accepted.
      - `https://foo.example.com/*` will match `https://foo.example.com/page1`
      and `https://foo.example.com/page2`.
      - `**` acts as a "super"-wildcard/match-all.

Open up your configuration file and add the following:

```yaml title=config.yaml
third_party:
  # You do not have to add this URL to the 'allowed_redirect_urls', it is automatically included when
  # validating redirect URLs.
  #
  # NOTE: URLs MUST NOT have trailing slash
  error_redirect_url: <your_error_redirect_url>
  # NOTE: URLs in the list MUST NOT have trailing slash
  allowed_redirect_urls:
      - <your_allowed_redirect_url>
  redirect_url: <your_provider_redirect_url>
  providers:
    github:
      enabled: true
      client_id: <your_github_client_id>
      secret: <your_github_client_secret>
```

```mdx-code-block
</TabItem>
</Tabs>
```

## Enable login in your frontend app {#frontend-integration}

Frontend integration depends on whether you intend to use a pre-built UI as provided by the
[`@teamhanko/hanko-elements`](https://www.npmjs.com/package/@teamhanko/hanko-elements) package or prefer building
a custom UI using the [`@teamhanko/hanko-frontend-sdk`](https://www.npmjs.com/package/@teamhanko/hanko-frontend-sdk).

```mdx-code-block
<Tabs>
<TabItem value="elements" label="Hanko Elements">
```

Depending on what framework your frontend uses, integrate the `<hanko-auth>` web component from the `hanko-elements`
package according to one of our [frontend guides](/guides/frontend). If everything was successful, the component should
now render a button to log in with `GitHub` on the login view.

:::info

Make sure to [configure](#config-hanko) the page the web component is embedded on as your error redirect URL
as well as an allowed redirect URL.

:::

On successful authentication with the third party provider, the backend issues a session cookie and the web component
continues the usual component flow on success. Errors that occur during third party
provider authentication are also picked up and displayed in the web component accordingly.

```mdx-code-block
</TabItem>
<TabItem value="sdk" label="Hanko Frontend SDK">
```

When building your own UI, you can use the `@teamhanko/hanko-frontend-sdk` to initialize third party sign in.
<<<<<<< HEAD
Call `hanko.thirdParty.auth` with `github` as your provider and the target URL in your app you want to redirect to
after successful third party authentication (must be
[configured](https://github.com/teamhanko/hanko/blob/main/backend/docs/Config.md) as an allowed redirect url via
`third_party.allowed_redirect_urls`). Doing so redirects you to the third party provider, where you then will be prompted
=======
Create a [`Hanko` client](https://docs.hanko.io/jsdoc/hanko-frontend-sdk/Hanko.html) instance and call `thirdParty.auth`
with `github` as your provider and the target URL in your frontend you want to redirect to
after successful third party authentication (must be [configured](#config-hanko) as an allowed redirect URL).
Doing so first redirects you to the third party provider, where you then will be prompted
>>>>>>> a5f0fac6
to authenticate and provide consent for the API to access your data.

```js showLineNumbers
import { Hanko } from "@teamhanko/hanko-frontend-sdk"

const hanko = new Hanko("<your_hanko_api_url>")

async function signInWithGitHub() {
    try {
       await hanko.thirdParty.auth("github", "<your_redirect_url>");
    } catch (error) {
      // handle error
    }
}
```

On successful authentication with the third party provider, the API redirects you to the given redirect URL. The
<<<<<<< HEAD
URL query includes a one time token that must be exchanged for a JWT. Use the `hanko.token.validate`
method to validate the token:
=======
URL query includes a one time token that must be exchanged for a JWT. Use the `token.validate`
method on your client to validate the token:
>>>>>>> a5f0fac6

```js showLineNumbers
import { Hanko } from "@teamhanko/hanko-frontend-sdk"

<<<<<<< HEAD
const hanko = new Hanko("<your_hanko_backend_instance>")

async function onLoad() {
    try {
       await hanko.token.validate();
    } catch (error) {
      // handle error
    }

    // you should now have a JWT cookie set
}
```

On success, the API issues a JWT which is then set by the SDK as a cookie (`hanko`). All other SDK methods can now
use the cookie to make authenticated requests to the API (if your frontend runs on a different domain, make sure to
include your frontend domain in the `server.public.cors.allowed_origins` in your
[configuration](https://github.com/teamhanko/hanko/blob/main/backend/docs/Config.md)).
=======
const hanko = new Hanko("<your_hanko_api_url>")

async function onLoad() {
    try {
       await hanko.token.validate();
    } catch (error) {
      // handle error
    }

    // you should now have a JWT cookie set
}
```

On success, the API issues a JWT which is then set by the SDK as a cookie (`hanko`). All other SDK methods can now
use the cookie to make authenticated requests to the API.

```mdx-code-block
</TabItem>
</Tabs>
```

:::info

If you are self-hosting and your frontend application runs on a different domain than the Hanko API, make sure to
- enable session token propagation via header manually by setting `session.enable_auth_token_header` to `true` in your
  configuration, so that session cookies can be set client-side.
- include your frontend domain in the `server.public.cors.allowed_origins` in your
  [configuration](https://github.com/teamhanko/hanko/blob/main/backend/docs/Config.md).

:::
>>>>>>> a5f0fac6
<|MERGE_RESOLUTION|>--- conflicted
+++ resolved
@@ -197,17 +197,10 @@
 ```
 
 When building your own UI, you can use the `@teamhanko/hanko-frontend-sdk` to initialize third party sign in.
-<<<<<<< HEAD
-Call `hanko.thirdParty.auth` with `github` as your provider and the target URL in your app you want to redirect to
-after successful third party authentication (must be
-[configured](https://github.com/teamhanko/hanko/blob/main/backend/docs/Config.md) as an allowed redirect url via
-`third_party.allowed_redirect_urls`). Doing so redirects you to the third party provider, where you then will be prompted
-=======
 Create a [`Hanko` client](https://docs.hanko.io/jsdoc/hanko-frontend-sdk/Hanko.html) instance and call `thirdParty.auth`
 with `github` as your provider and the target URL in your frontend you want to redirect to
 after successful third party authentication (must be [configured](#config-hanko) as an allowed redirect URL).
 Doing so first redirects you to the third party provider, where you then will be prompted
->>>>>>> a5f0fac6
 to authenticate and provide consent for the API to access your data.
 
 ```js showLineNumbers
@@ -225,19 +218,13 @@
 ```
 
 On successful authentication with the third party provider, the API redirects you to the given redirect URL. The
-<<<<<<< HEAD
-URL query includes a one time token that must be exchanged for a JWT. Use the `hanko.token.validate`
-method to validate the token:
-=======
 URL query includes a one time token that must be exchanged for a JWT. Use the `token.validate`
 method on your client to validate the token:
->>>>>>> a5f0fac6
 
 ```js showLineNumbers
 import { Hanko } from "@teamhanko/hanko-frontend-sdk"
 
-<<<<<<< HEAD
-const hanko = new Hanko("<your_hanko_backend_instance>")
+const hanko = new Hanko("<your_hanko_api_url>")
 
 async function onLoad() {
     try {
@@ -251,24 +238,6 @@
 ```
 
 On success, the API issues a JWT which is then set by the SDK as a cookie (`hanko`). All other SDK methods can now
-use the cookie to make authenticated requests to the API (if your frontend runs on a different domain, make sure to
-include your frontend domain in the `server.public.cors.allowed_origins` in your
-[configuration](https://github.com/teamhanko/hanko/blob/main/backend/docs/Config.md)).
-=======
-const hanko = new Hanko("<your_hanko_api_url>")
-
-async function onLoad() {
-    try {
-       await hanko.token.validate();
-    } catch (error) {
-      // handle error
-    }
-
-    // you should now have a JWT cookie set
-}
-```
-
-On success, the API issues a JWT which is then set by the SDK as a cookie (`hanko`). All other SDK methods can now
 use the cookie to make authenticated requests to the API.
 
 ```mdx-code-block
@@ -284,5 +253,4 @@
 - include your frontend domain in the `server.public.cors.allowed_origins` in your
   [configuration](https://github.com/teamhanko/hanko/blob/main/backend/docs/Config.md).
 
-:::
->>>>>>> a5f0fac6
+:::