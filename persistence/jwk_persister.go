package persistence

import (
	"database/sql"
	"fmt"
	"github.com/gobuffalo/pop/v6"
	"github.com/teamhanko/hanko/persistence/models"
)

type JwkPersister interface {
	Get(int) (*models.Jwk, error)
	GetAll() ([]models.Jwk, error)
	GetLast() (*models.Jwk, error)
	Create(models.Jwk) error
}

type jwkPersister struct {
	db *pop.Connection
}

func NewJwkPersister(db *pop.Connection) JwkPersister {
	return &jwkPersister{db: db}
}

func (p *jwkPersister) Get(id int) (*models.Jwk, error) {
	jwk := models.Jwk{}
	err := p.db.Find(&jwk, id)
	if err != nil && err == sql.ErrNoRows {
		return nil, nil
	}
	if err != nil {
		return nil, fmt.Errorf("failed to get jwk: %w", err)
	}
	return &jwk, nil
}

<<<<<<< HEAD
func (p *jwkPersister) GetAll() ([]models.Jwk, error) {
	var jwks []models.Jwk
	err := p.db.All(jwks)
=======
func (p *JwkPersister) GetAll() ([]models.Jwk, error) {
	jwks := []models.Jwk{}
	err := p.db.All(&jwks)
>>>>>>> 794ed647
	if err != nil && err == sql.ErrNoRows {
		return nil, nil
	}
	if err != nil {
		return nil, fmt.Errorf("failed to get all jwks: %w", err)
	}
	return jwks, nil
}

func (p *jwkPersister) GetLast() (*models.Jwk, error) {
	jwk := models.Jwk{}
	err := p.db.Order("id asc").Last(&jwk)
	if err != nil && err == sql.ErrNoRows {
		return nil, nil
	}
	if err != nil {
		return nil, fmt.Errorf("failed to get jwk: %w", err)
	}
	return &jwk, nil
}

func (p *jwkPersister) Create(jwk models.Jwk) error {
	vErr, err := p.db.ValidateAndCreate(&jwk)
	if err != nil {
		return fmt.Errorf("failed to store jwk: %w", err)
	}

	if vErr != nil && vErr.HasAny() {
		return fmt.Errorf("jwk object validation failed: %w", vErr)
	}

	return nil
}<|MERGE_RESOLUTION|>--- conflicted
+++ resolved
@@ -34,15 +34,9 @@
 	return &jwk, nil
 }
 
-<<<<<<< HEAD
 func (p *jwkPersister) GetAll() ([]models.Jwk, error) {
-	var jwks []models.Jwk
-	err := p.db.All(jwks)
-=======
-func (p *JwkPersister) GetAll() ([]models.Jwk, error) {
 	jwks := []models.Jwk{}
 	err := p.db.All(&jwks)
->>>>>>> 794ed647
 	if err != nil && err == sql.ErrNoRows {
 		return nil, nil
 	}
