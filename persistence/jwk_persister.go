package persistence

import (
	"database/sql"
	"fmt"
	"github.com/gobuffalo/pop/v6"
	"github.com/teamhanko/hanko/persistence/models"
)

type JwkPersister interface {
	Get(int) (*models.Jwk, error)
	GetAll() ([]models.Jwk, error)
	GetLast() (*models.Jwk, error)
	Create(models.Jwk) error
}

type jwkPersister struct {
	db *pop.Connection
}

func NewJwkPersister(db *pop.Connection) JwkPersister {
	return &jwkPersister{db: db}
}

func (p *jwkPersister) Get(id int) (*models.Jwk, error) {
	jwk := models.Jwk{}
	err := p.db.Find(&jwk, id)
	if err != nil && err == sql.ErrNoRows {
		return nil, nil
	}
	if err != nil {
		return nil, fmt.Errorf("failed to get jwk: %w", err)
	}
	return &jwk, nil
}

<<<<<<< HEAD
func (p *JwkPersister) GetAll() ([]models.Jwk, error) {
	jwks := []models.Jwk{}
	err := p.db.All(&jwks)
=======
func (p *jwkPersister) GetAll() ([]models.Jwk, error) {
	var jwks []models.Jwk
	err := p.db.All(jwks)
>>>>>>> 519a1b00
	if err != nil && err == sql.ErrNoRows {
		return nil, nil
	}
	if err != nil {
		return nil, fmt.Errorf("failed to get all jwks: %w", err)
	}
	return jwks, nil
}

func (p *jwkPersister) GetLast() (*models.Jwk, error) {
	jwk := models.Jwk{}
	err := p.db.Order("id asc").Last(&jwk)
	if err != nil && err == sql.ErrNoRows {
		return nil, nil
	}
	if err != nil {
		return nil, fmt.Errorf("failed to get jwk: %w", err)
	}
	return &jwk, nil
}

func (p *jwkPersister) Create(jwk models.Jwk) error {
	vErr, err := p.db.ValidateAndCreate(&jwk)
	if err != nil {
		return fmt.Errorf("failed to store jwk: %w", err)
	}

	if vErr != nil && vErr.HasAny() {
		return fmt.Errorf("jwk object validation failed: %w", vErr)
	}

	return nil
}<|MERGE_RESOLUTION|>--- conflicted
+++ resolved
@@ -34,15 +34,9 @@
 	return &jwk, nil
 }
 
-<<<<<<< HEAD
-func (p *JwkPersister) GetAll() ([]models.Jwk, error) {
+func (p *jwkPersister) GetAll() ([]models.Jwk, error) {
 	jwks := []models.Jwk{}
 	err := p.db.All(&jwks)
-=======
-func (p *jwkPersister) GetAll() ([]models.Jwk, error) {
-	var jwks []models.Jwk
-	err := p.db.All(jwks)
->>>>>>> 519a1b00
 	if err != nil && err == sql.ErrNoRows {
 		return nil, nil
 	}
